<<<<<<< HEAD
require 'scrub_rb'
require 'marc/marc8/to_unicode'
=======
require 'ensure_valid_encoding'

# Note: requiring 'marc/marc8/to_unicode' below, in #initialize,
# only when necessary

>>>>>>> ad0d47fc

module MARC
  # A class for reading MARC binary (ISO 2709) files. 
  #
  # == Character Encoding
  #
  # In ruby 1.9+, ruby tags all strings with expected character encodings.
  # If illegal bytes for that character encoding are encountered in certain
  # operations, ruby will raise an exception. If a String is incorrectly
  # tagged with the wrong character encoding, that makes it fairly likely
  # an illegal byte for the specified encoding will be encountered. 
  #
  # So when reading binary MARC data with the MARC::Reader, it's important
  # that you let it know the expected encoding:
  #
  #     MARC::Reader.new("path/to/file.mrc", :external_encoding => "UTF-8")
  #
  # If you leave off 'external_encoding', it will use the ruby environment
  # Encoding.default_external, which is usually UTF-8 but may depend on your
  # environment. 
  #
  # Even if you expect your data to be (eg) UTF-8, it may include bad/illegal
  # bytes. By default MARC::Reader will leave these in the produced Strings,
  # which will probably raise an exception later in your program. Better
  # to catch this early, and ask MARC::Reader to raise immediately on illegal
  # bytes:
  #
  #     MARC::Reader.new("path/to/file.mrc", :external_encoding => "UTF-8", 
  #       :validate_encoding => true)
  #
  # Alternately, you can have MARC::Reader replace illegal bytes
  # with the Unicode Replacement Character, or with a string
  # of your choice (including the empty string, meaning just omit the bad bytes)
  #
  #     MARC::Reader("path/to/file.mrc", :external_encoding => "UTF-8", 
  #        :invalid => :replace)
  #     MARC::Reader("path/to/file.mrc", :external_encoding => "UTF-8", 
  #        :invalid => :replace, :replace => "")
  #
  # If you supply an :external_encoding argument, MARC::Reader will
  # always assume that encoding -- if you leave it off, MARC::Reader
  # will use the encoding tagged on any input you pass in, such
  # as Strings or File handles. 
  #
  #     # marc data will have same encoding as string.encoding:
  #     MARC::Reader.decode( string )
  #
  #     # Same, values will have encoding of string.encoding:
  #     MARC::Reader.new(StringIO.new(string)) 
  #
  #     # data values will have cp866 encoding, per external_encoding of
  #     # File object passed in
  #     MARC::Reader.new(File.new("myfile.marc", "r:cp866"))
  #
  #     # explicitly tell MARC::Reader the encoding
  #     MARC::Reader.new("myfile.marc", :external_encoding => "cp866") 
  #
  # === MARC-8
  #
  # The legacy MARC-8 encoding needs to be handled differently, because
  # there is no built-in support in ruby for MARC-8. 
  #
  # You _can_ specify "MARC-8" as an external encoding. It will trigger
  # trans-code to UTF-8 (NFC-normalized) in the internal ruby strings. 
  #
  #     MARC::Reader.new("marc8.mrc", :external_encoding => "MARC-8")
  #
  # For external_encoding "MARC-8", :validate_encoding is always true,
  # there's no way to ignore bad bytes in MARC-8 when transcoding to
  # unicode.  However, just as with other encodings, the 
  # `:invalid => :replace` and `:replace => "string"`
  # options can be used to replace bad bytes instead of raising. 
  #
  # If you want your MARC-8 to be transcoded internally to something
  # other than UTF-8, you can use the :internal_encoding option
  # which works with any encoding in MARC::Reader. 
  #
  #     MARC::Reader.new("marc8.mrc", 
  #       :external_encoding => "MARC-8", 
  #       :internal_encoding => "UTF-16LE")
  #
  # If you want to read in MARC-8 without transcoding, leaving the
  # internal Strings in MARC-8, the only way to do that is with
  # ruby's 'binary' (aka "ASCII-8BIT") encoding, since ruby doesn't
  # know from MARC-8. This will work:
  #
  #     MARC::Reader.new("marc8.mrc", :external_encoding => "binary")
  #
  # Please note that MARC::Reader does _not_ currently have any facilities 
  # for guessing encoding from MARC21 leader byte 9, that is ignored. 
  #
  # === Complete Encoding Options
  #
  # These options can all be used on MARC::Reader.new _or_ MARC::Reader.decode
  # to specify external encoding, ask for a transcode to a different
  # encoding on read, or validate or replace bad bytes in source. 
  #
  # [:external_encoding]
  #    What encoding to consider the MARC record's values to be in. This option
  #    takes precedence over the File handle or String argument's encodings. 
  # [:internal_encoding]
  #    Ask MARC::Reader to transcode to this encoding in memory after reading
  #    the file in. 
  # [:validate_encoding]
  #    If you pass in `true`, MARC::Reader will promise to raise an Encoding::InvalidByteSequenceError
  #    if there are illegal bytes in the source for the :external_encoding. There is
  #    a performance penalty for this check. Without this option, an exception
  #    _may_ or _may not_ be raised, and whether an exception or raised (or 
  #    what class the exception has) may change in future ruby-marc versions
  #    without warning. 
  # [:invalid]
  #    Just like String#encode, set to :replace and any bytes in source data
  #    illegal for the source encoding will be replaced with the unicode 
  #    replacement character (when in unicode encodings), or else '?'. Overrides
  #    :validate_encoding. This can help you sanitize your input and
  #    avoid ruby "invalid UTF-8 byte" exceptions later. 
  # [:replace]
  #    Just like String#encode, combine with `:invalid=>:replace`, set
  #    your own replacement string for invalid bytes. You may use the
  #    empty string to simply eliminate invalid bytes. 
  #
  # === Warning on ruby File's own :internal_encoding, and unsafe transcoding from ruby
  #
  # Be careful with using an explicit File object with the File's own 
  # :internal_encoding set -- it can cause ruby to transcode your data 
  # _before_ MARC::Reader gets it, changing the bytecount and making the 
  # marc record unreadable in some cases. This
  # applies to Encoding.default_encoding too!
  #
  #    # May in some cases result in unreadable marc and an exception 
  #    MARC::Reader.new(  File.new("marc_in_cp866.mrc", "r:cp866:utf-8") )
  #
  #    # May in some cases result in unreadable marc and an exception
  #    Encoding.default_internal = "utf-8"
  #    MARC::Reader.new(  File.new("marc_in_cp866.mrc", "r:cp866") )
  #
  #    # However this shoudl be safe:
  #    MARC::Reader.new(  "marc_in_cp866.mrc", :external_encoding => "cp866")
  #
  #    # And this shoudl be safe, if you do want to transcode:
  #    MARC::Reader.new(  "marc_in_cp866.mrc", :external_encoding => "cp866",
  #       :internal_encoding => "utf-8")
  #
  #    # And this should ALWAYS be safe, with or without an internal_encoding
  #    MARC::Reader.new( File.new("marc_in_cp866.mrc", "r:binary:binary"),
  #       :external_encoding => "cp866",
  #       :internal_encoding => "utf-8")
  #
  # === jruby note
  # In the past, jruby encoding-related bugs have caused problems with
  # our encoding treatments. See for example:
  # https://jira.codehaus.org/browse/JRUBY-6637
  #
  # We recommend using the latest version of jruby, especially
  # at least jruby 1.7.6. 
  class Reader
    include Enumerable

    # The constructor which you may pass either a path
    #
    #   reader = MARC::Reader.new('marc.dat')
    #
    # or, if it's more convenient a File object:
    #
    #   fh = File.new('marc.dat')
    #   reader = MARC::Reader.new(fh)
    #
    # or really any object that responds to read(n)
    #
    #   # marc is a string with a bunch of records in it
    #   reader = MARC::Reader.new(StringIO.new(marc))
    #
    # If your data have non-standard control fields in them
    # (e.g., Aleph's 'FMT') you need to add them specifically
    # to the MARC::ControlField.control_tags Set object
    #
    #   MARC::ControlField.control_tags << 'FMT'
    #
    # Also, if your data encoded with non ascii/utf-8 encoding
    # (for ex. when reading RUSMARC data) and you use ruby 1.9
    # you can specify source data encoding with an option. 
    #
    #   reader = MARC::Reader.new('marc.dat', :external_encoding => 'cp866')
    #
    # or, you can pass IO, opened in the corresponding encoding
    #
    #   reader = MARC::Reader.new(File.new('marc.dat', 'r:cp866'))
    def initialize(file, options = {})      
      @encoding_options = {}
      # all can be nil
      [:internal_encoding, :external_encoding, :invalid, :replace, :validate_encoding].each do |key|
        @encoding_options[key] = options[key] if options.has_key?(key)
      end
            
      if file.is_a?(String)        
        @handle = File.new(file)
      elsif file.respond_to?("read", 5)
        @handle = file
      else
        throw "must pass in path or file"
      end
      
      if (! @encoding_options[:external_encoding] ) && @handle.respond_to?(:external_encoding)
        # use file encoding only if we didn't already have an explicit one,
        # explicit one takes precedence. 
        #
        # Note, please don't use ruby's own internal_encoding transcode
        # with binary marc data, the transcode can mess up the byte count
        # and make it unreadable. 
        @encoding_options[:external_encoding] ||= @handle.external_encoding
      end

      # Only pull in the MARC8 translation if we need it, since it's really big
      if @encoding_options[:external_encoding]  == "MARC-8"
        require 'marc/marc8/to_unicode' unless defined? MARC::Marc8::ToUnicode
      end

    end

    # to support iteration:
    #   for record in reader
    #     print record
    #   end
    def each
      unless block_given?
        return self.enum_for(:each)
      else
        # while there is data left in the file
        while rec_length_s = @handle.read(5)
          # make sure the record length looks like an integer
          rec_length_i = rec_length_s.to_i
          if rec_length_i == 0
            raise MARC::Exception.new("invalid record length: #{rec_length_s}")
          end

          # get the raw MARC21 for a record back from the file
          # using the record length
          raw = rec_length_s + @handle.read(rec_length_i-5)

          # create a record from the data and return it
          #record = MARC::Record.new_from_marc(raw)
          record = MARC::Reader.decode(raw, @encoding_options)
          yield record
        end
      end
    end


    # A static method for turning raw MARC data in transission
    # format into a MARC::Record object.
    # First argument is a String
    # options include:
    #   [:external_encoding]  encoding of MARC record data values
    #   [:forgiving]          needs more docs, true is some kind of forgiving 
    #                         of certain kinds of bad MARC. 
    def self.decode(marc, params={})
      if params.has_key?(:encoding)
        $stderr.puts "DEPRECATION WARNING: MARC::Reader.decode :encoding option deprecated, please use :external_encoding"
        params[:external_encoding] = params.delete(:encoding)
      end
      
      if (! params.has_key? :external_encoding ) && marc.respond_to?(:encoding)
        # If no forced external_encoding giving, respect the encoding
        # declared on the string passed in. 
        params[:external_encoding] = marc.encoding
      end
      # And now that we've recorded the current encoding, we force
      # to binary encoding, because we're going to be doing byte arithmetic,
      # and want to avoid byte-vs-char confusion. 
      marc.force_encoding("binary") if marc.respond_to?(:force_encoding)
      
      record = Record.new()
      record.leader = marc[0..LEADER_LENGTH-1]

      # where the field data starts
      base_address = record.leader[12..16].to_i

      # get the byte offsets from the record directory
      directory = marc[LEADER_LENGTH..base_address-1]

      throw "invalid directory in record" if directory == nil

      # the number of fields in the record corresponds to
      # how many directory entries there are
      num_fields = directory.length / DIRECTORY_ENTRY_LENGTH

      # when operating in forgiving mode we just split on end of
      # field instead of using calculated byte offsets from the
      # directory
      if params[:forgiving]        
        marc_field_data = marc[base_address..-1]
        # It won't let us do the split on bad utf8 data, but
        # we haven't yet set the 'proper' encoding or used
        # our correction/replace options. So call it binary for now.
        marc_field_data.force_encoding("binary") if marc_field_data.respond_to?(:force_encoding)
        
        all_fields = marc_field_data.split(END_OF_FIELD)
      else
        mba =  marc.bytes.to_a
      end

      0.upto(num_fields-1) do |field_num|

        # pull the directory entry for a field out
        entry_start = field_num * DIRECTORY_ENTRY_LENGTH
        entry_end = entry_start + DIRECTORY_ENTRY_LENGTH
        entry = directory[entry_start..entry_end]

        # extract the tag
        tag = entry[0..2]

        # get the actual field data
        # if we were told to be forgiving we just use the
        # next available chuck of field data that we
        # split apart based on the END_OF_FIELD
        field_data = ''
        if params[:forgiving]
          field_data = all_fields.shift()

        # otherwise we actually use the byte offsets in
        # directory to figure out what field data to extract
        else
          length = entry[3..6].to_i
          offset = entry[7..11].to_i
          field_start = base_address + offset
          field_end = field_start + length - 1
          field_data = mba[field_start..field_end].pack("c*")
        end

        # remove end of field
        field_data.delete!(END_OF_FIELD)
        
        # add a control field or data field
        if MARC::ControlField.control_tag?(tag)
          field_data = MARC::Reader.set_encoding( field_data , params)
          record.append(MARC::ControlField.new(tag,field_data))
        else
          field = MARC::DataField.new(tag)

          # get all subfields
          subfields = field_data.split(SUBFIELD_INDICATOR)

          # must have at least 2 elements (indicators, and 1 subfield)
          # TODO some sort of logging?
          next if subfields.length() < 2

          # get indicators
          indicators = MARC::Reader.set_encoding( subfields.shift(), params)
          field.indicator1 = indicators[0,1]
          field.indicator2 = indicators[1,1]

          # add each subfield to the field
          subfields.each() do |data|
            data = MARC::Reader.set_encoding( data, params )
            subfield = MARC::Subfield.new(data[0,1],data[1..-1])
            field.append(subfield)
          end

          # add the field to the record
          record.append(field)
        end
      end

      return record
    end  

    # input passed in probably has 'binary' encoding. 
    # We'll set it to the proper encoding, and depending on settings, optionally
    # * check for valid encoding
    #   * raise if not valid
    #   * or replace bad bytes with replacement chars if not valid
    # * transcode from external_encoding to internal_encoding
    #
    # Special case for encoding "MARC-8" -- will be transcoded to
    # UTF-8 (then further transcoded to external_encoding, if set).
    # For "MARC-8", validate_encoding is always true, there's no way to
    # ignore bad bytes. 
    #
    # Params options:
    # 
    #  * external_encoding: what encoding the input is expected to be in  
    #  * validate_encoding: if true, will raise if an invalid encoding
    #  * invalid:  if set to :replace, will replace bad bytes with replacement
    #              chars instead of raising. 
    #  * replace: Set replacement char for use with 'invalid', otherwise defaults
    #             to unicode replacement char, or question mark. 
    def self.set_encoding(str, params)
      if str.respond_to?(:force_encoding)
        if params[:external_encoding]
          if params[:external_encoding] == "MARC-8"
            transcode_params = [:invalid, :replace].each_with_object({}) { |k, hash| hash[k] = params[k] if params.has_key?(k) }
            str = MARC::Marc8::ToUnicode.new.transcode(str, transcode_params)
          else
            str = str.force_encoding(params[:external_encoding])
          end
        end     
            
        # If we're transcoding anyway, pass our invalid/replace options
        # on to String#encode, which will take care of them -- or raise
        # with illegal bytes without :replace=>:invalid. 
        #
        # If we're NOT transcoding, we need to use our own pure-ruby
        # implementation to do invalid byte replacements. OR to raise
        # a predicatable exception iff :validate_encoding, otherwise
        # for performance we won't check, and you may or may not
        # get an exception from inside ruby-marc, and it may change
        # in future implementations. 
        if params[:internal_encoding]
          str = str.encode(params[:internal_encoding], params)
        elsif (params[:invalid] || params[:replace] || (params[:validate_encoding] == true))

          if params[:validate_encoding] == true && ! str.valid_encoding?
            raise  Encoding::InvalidByteSequenceError.new("invalid byte in string for source encoding #{str.encoding.name}")
          end
          if params[:invalid] == :replace
            str = str.scrub(params[:replace])
          end
          
         end          
       end
       return str
    end                
  end




  # Like Reader ForgivingReader lets you read in a batch of MARC21 records
  # but it does not use record lengths and field byte offets found in the
  # leader and directory. It is not unusual to run across MARC records
  # which have had their offsets calculated wrong. In situations like this
  # the vanilla Reader may fail, and you can try to use ForgivingReader.
  #
  # The one downside to this is that ForgivingReader will assume that the
  # order of the fields in the directory is the same as the order of fields
  # in the field data. Hopefully this will be the case, but it is not
  # 100% guranteed which is why the normal behavior of Reader is encouraged.
  #
  # **NOTE**: ForgivingReader _may_ have unpredictable results when used
  # with marc records with char encoding other than system default (usually
  # UTF8), _especially_ if you have Encoding.default_internal set. 
  #
  # Implemented a sub-class of Reader over-riding #each, so we still
  # get DRY Reader's #initialize with proper char encoding options
  # and handling. 
  class ForgivingReader < Reader

    def each
      @handle.each_line(END_OF_RECORD) do |raw|
        begin
          record = MARC::Reader.decode(raw, @encoding_options.merge(:forgiving => true))
          yield record
        rescue StandardError => e
          # caught exception just keep barrelling along
          # TODO add logging
        end
      end
    end
  end
end<|MERGE_RESOLUTION|>--- conflicted
+++ resolved
@@ -1,13 +1,7 @@
-<<<<<<< HEAD
 require 'scrub_rb'
-require 'marc/marc8/to_unicode'
-=======
-require 'ensure_valid_encoding'
 
 # Note: requiring 'marc/marc8/to_unicode' below, in #initialize,
 # only when necessary
-
->>>>>>> ad0d47fc
 
 module MARC
   # A class for reading MARC binary (ISO 2709) files. 
