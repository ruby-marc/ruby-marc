--- conflicted
+++ resolved
@@ -35,14 +35,13 @@
     #  attributes_to_hash(attributes)
     #  each
 
-<<<<<<< HEAD
+
     def init
       @record = { :record => nil, :leader => '', :field => nil, :subfield => nil }
       @current_element = nil
       @ns = "http://www.loc.gov/MARC21/slim"
     end
-=======
->>>>>>> 5b972d89
+
 
     # Returns our MARC::Record object to the #each block.
     def yield_record
