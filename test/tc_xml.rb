require 'test/unit'
require 'marc'
require 'stringio'

class XMLTest < Test::Unit::TestCase
  def setup
    @parsers = [:rexml]
    begin
      require 'nokogiri'
      @parsers << :nokogiri
    rescue LoadError
    end
    unless defined? JRUBY_VERSION
      begin
        require 'xml'
        @parsers << :libxml
      rescue LoadError
      end
    end
    if defined? JRUBY_VERSION
      begin
        require 'jrexml'
        @parsers << :jrexml
      rescue LoadError
      end
      begin
        java.lang.Class.forName("javax.xml.stream.XMLInputFactory")
        @parsers << :jstax
      rescue java.lang.ClassNotFoundException
      end
    end
  end

  def test_xml_entities
    @parsers.each do |parser|
      puts "\nRunning test_xml_entities with: #{parser}.\n"
      xml_entities_test(parser)
    end
  end

  def xml_entities_test(parser)
    r1 = MARC::Record.new
    r1 << MARC::DataField.new('245', '0', '0', ['a', 'foo & bar & baz'])
    xml = r1.to_xml.to_s
    assert_match(/foo &amp; bar &amp; baz/, xml)

    reader = MARC::XMLReader.new(StringIO.new(xml), :parser => parser)
    r2     = reader.entries[0]
    assert_equal 'foo & bar & baz', r2['245']['a']
  end

  def test_batch
    @parsers.each do |parser|
      puts "\nRunning test_batch with: #{parser}.\n"
      batch_test(parser)
    end
  end

  def batch_test(parser)
    reader = MARC::XMLReader.new('test/batch.xml', :parser => parser)
    count  = 0
    for record in reader
      count += 1
      assert_instance_of(MARC::Record, record)
    end
    assert_equal(count, 2)
  end

  def test_read_string
    @parsers.each do |parser|
      puts "\nRunning test_read_string with: #{parser}.\n"
      read_string_test(parser)
    end
  end

  def read_string_test(parser)
    xml    = File.new('test/batch.xml').read
    reader = MARC::XMLReader.new(StringIO.new(xml), :parser => parser)
    assert_equal 2, reader.entries.length
  end

  def test_non_numeric_fields
    @parsers.each do |parser|
      puts "\nRunning test_non_numeric_fields with: #{parser}.\n"
      non_numeric_fields_test(parser)
    end
  end

  def non_numeric_fields_test(parser)
    reader = MARC::XMLReader.new('test/non-numeric.xml', :parser => parser)
    count  = 0
    record = nil
    reader.each do |rec|
      count  += 1
      record = rec
    end
    assert_equal(1, count)
    assert_equal('9780061317842', record['ISB']['a'])
    assert_equal('1', record['LOC']['9'])
  end

  def test_read_no_leading_zero_write_leading_zero
    @parsers.each do |parser|
      puts "\nRunning test_read_no_leading_zero_write_leading_zero with: #{parser}.\n"
      read_no_leading_zero_write_leading_zero_test(parser)
    end
  end

  def read_no_leading_zero_write_leading_zero_test(parser)
    reader = MARC::XMLReader.new('test/no-leading-zero.xml', :parser => parser)
    record = reader.to_a[0]
    assert_equal("042 zz $a dc ", record['042'].to_s)
  end

  def test_leader_from_xml
    @parsers.each do |parser|
      puts "\nRunning test_leader_from_xml with: #{parser}.\n"
      leader_from_xml_test(parser)
    end
  end

  def leader_from_xml_test(parser)
    reader = MARC::XMLReader.new('test/one.xml', :parser => parser)
    record = reader.entries[0]
    assert_equal '     njm a22     uu 4500', record.leader
    # serializing as MARC should populate the record length and directory offset
    record = MARC::Record.new_from_marc(record.to_marc)
    assert_equal '00734njm a2200217uu 4500', record.leader
  end

  def test_read_write
    @parsers.each do |parser|
      puts "\nRunning test_read_write with: #{parser}.\n"
      read_write_test(parser)
    end
  end

  def read_write_test(parser)
    record1        = MARC::Record.new
    record1.leader = '00925njm  22002777a 4500'
    record1.append MARC::ControlField.new('007', 'sdubumennmplu')
    record1.append MARC::DataField.new('245', '0', '4',
                                       ['a', 'The Great Ray Charles'], ['h', '[sound recording].'])
    record1.append MARC::DataField.new('998', ' ', ' ',
                                       ['^', 'Valid local subfield'])

    writer = MARC::XMLWriter.new('test/test.xml', :stylesheet => 'style.xsl')
    writer.write(record1)
    writer.close

    xml = File.read('test/test.xml')
    assert_match(/<controlfield tag='007'>sdubumennmplu<\/controlfield>/, xml)
    assert_match(/<\?xml-stylesheet type="text\/xsl" href="style.xsl"\?>/, xml)

    reader  = MARC::XMLReader.new('test/test.xml', :parser => parser)
    record2 = reader.entries[0]
    assert_equal(record1, record2)

    File.unlink('test/test.xml')
  end

  def test_xml_enumerator
    @parsers.each do |parser|
      puts "\nRunning test_xml_enumerator with: #{parser}.\n"
      xml_enumerator_test(parser)
    end
  end

  def xml_enumerator_test(parser)
    # confusingly, test/batch.xml only has two records, not 10 like batch.dat
    reader = MARC::XMLReader.new('test/batch.xml', :parser => parser)
    iter   = reader.each
    r      = iter.next
    assert_instance_of(MARC::Record, r)
    iter.next # total of two records
    assert_raises(StopIteration) { iter.next }
  end

<<<<<<< HEAD
  def test_truncated_leader_roundtripping
    record1 = MARC::Record.new
    record1.leader =  '00925njm  22002777a'

    writer = MARC::XMLWriter.new('test/test.xml', :stylesheet => 'style.xsl')
    writer.write(record1)
    writer.close

    reader = MARC::XMLReader.new('test/test.xml')
    record2 = reader.entries[0]

    assert_equal('00925njm  22002777a 4500', record2.leader)
  ensure
    File.unlink('test/test.xml')
  end
end
=======
  def test_xml_weird_leader
    @parsers.each do | parser |
      puts "\nRunning test_xml_enumerator with: #{parser}.\n"
      reader = MARC::XMLReader.new('test/messed_up_leader.xml', :parser=>parser)
      record = reader.first
      assert_equal(record.leader, '01301nam a22003618< 4500')
    end
  end
end
>>>>>>> 5a11260e
<|MERGE_RESOLUTION|>--- conflicted
+++ resolved
@@ -176,7 +176,7 @@
     assert_raises(StopIteration) { iter.next }
   end
 
-<<<<<<< HEAD
+
   def test_truncated_leader_roundtripping
     record1 = MARC::Record.new
     record1.leader =  '00925njm  22002777a'
@@ -192,15 +192,4 @@
   ensure
     File.unlink('test/test.xml')
   end
-end
-=======
-  def test_xml_weird_leader
-    @parsers.each do | parser |
-      puts "\nRunning test_xml_enumerator with: #{parser}.\n"
-      reader = MARC::XMLReader.new('test/messed_up_leader.xml', :parser=>parser)
-      record = reader.first
-      assert_equal(record.leader, '01301nam a22003618< 4500')
-    end
-  end
-end
->>>>>>> 5a11260e
+end