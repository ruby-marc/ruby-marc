--- conflicted
+++ resolved
@@ -144,16 +144,8 @@
     record1.append MARC::DataField.new("998", " ", " ",
       ["^", "Valid local subfield"])
 
-<<<<<<< HEAD
     writer = MARC::XMLWriter.new('test/test.xml', :stylesheet => 'style.xsl')
     writer.write(record1)
-=======
-    # MARC::XMLWriter mutates records
-    dup_record = MARC::Record.new_from_hash(record1.to_hash)
-
-    writer = MARC::XMLWriter.new("test/test.xml", stylesheet: "style.xsl")
-    writer.write(dup_record)
->>>>>>> 2c1c4439
     writer.close
 
     xml = File.read("test/test.xml")
@@ -184,7 +176,6 @@
     assert_raises(StopIteration) { iter.next }
   end
 
-<<<<<<< HEAD
 
   def test_truncated_leader_roundtripping
     record1 = MARC::Record.new
@@ -200,7 +191,7 @@
     assert_equal('00925njm  22002777a 4500', record2.leader)
   ensure
     File.unlink('test/test.xml')
-=======
+
   def test_xml_weird_leader
     @parsers.each do |parser|
       puts "\nRunning test_xml_enumerator with: #{parser}.\n"
@@ -208,6 +199,5 @@
       record = reader.first
       assert_equal(record.leader, "01301nam a22003618< 4500")
     end
->>>>>>> 2c1c4439
   end
 end